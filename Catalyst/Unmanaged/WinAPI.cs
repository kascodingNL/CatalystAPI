﻿using System;
using System.Collections.Generic;
using System.Linq;
using System.Text;
using System.Threading.Tasks;
using System.Runtime.InteropServices;

// No documentation for unmanaged functions
#pragma warning disable 1591

using Catalyst.Memory;
namespace Catalyst.Unmanaged
{
    /// <summary>
    /// A wrapper around certain WINAPI functions.
    /// </summary>
    public static class WinAPI
    {
        [DllImport("kernel32.dll", CharSet = CharSet.None, ExactSpelling = false, SetLastError = true)]
        public static extern bool ReadProcessMemory(IntPtr hProcess, long lpBaseAddress, byte[] lpBuffer, int nSize, out IntPtr lpNumberOfBytesRead);

        [DllImport("kernel32.dll", CharSet = CharSet.None, ExactSpelling = false, SetLastError = true)]
        public static extern bool WriteProcessMemory(IntPtr hProcess, long lpBaseAddress, byte[] lpBuffer, int nSize, out IntPtr lpNumberOfBytesWritten);

        [DllImport("kernel32.dll", SetLastError = true)]
        public static extern IntPtr OpenProcess(ProcessAccessFlags dwDesiredAccess, bool bInheritHandle, int dwProcessId);

        [DllImport("kernel32.dll")]
        public static extern bool CloseHandle(IntPtr hObject);

        [DllImport("kernel32.dll", SetLastError = true)]
        public static extern int GetProcessId(IntPtr hWnd);

        [DllImport("user32.dll")]
        [return: MarshalAs(UnmanagedType.Bool)]
        public static extern bool GetWindowRect(IntPtr hWnd, out RECT lpRect);

        [DllImport("user32.dll")]
        public static extern IntPtr SetWindowLongPtr(IntPtr hWnd, int nIndex, IntPtr dwNewLong);

        [DllImport("user32.dll")]
        [return: MarshalAs(UnmanagedType.Bool)]
        public static extern bool IsWindow(IntPtr hWnd);

        [DllImport("user32.dll")]
        [return: MarshalAs(UnmanagedType.Bool)]
        public static extern bool IsWindowVisible(IntPtr hWnd);

        [DllImport("user32.dll")]
        public static extern IntPtr GetWindow(IntPtr hWnd, uint uCmd);

        [DllImport("user32.dll")]
        [return: MarshalAs(UnmanagedType.Bool)]
        public static extern bool SetForegroundWindow(IntPtr hWnd);

        [DllImport("user32.dll", SetLastError = true)]
        public static extern bool SetWindowPos(IntPtr hWnd, IntPtr hWndInsertAfter, int X, int Y, int cx, int cy, uint uFlags);
        public static bool SetWindowZOrder(IntPtr hWnd, IntPtr hWndInsertAfter, uint uFlags = 0)
        {
            return SetWindowPos(hWnd, hWndInsertAfter, 0, 0, 0, 0, 3 | uFlags);
        }

        [DllImport("user32.dll", CharSet = CharSet.Auto, SetLastError = true)]
        public static extern IntPtr SetWindowsHookEx(int idHook, LowLevelInputProc lpfn, IntPtr hMod, uint dwThreadId);

        [DllImport("user32.dll", CharSet = CharSet.Auto, SetLastError = true)]
        [return: MarshalAs(UnmanagedType.Bool)]
        public static extern bool UnhookWindowsHookEx(IntPtr hhk);

        [DllImport("user32.dll", CharSet = CharSet.Auto, SetLastError = true)]
        public static extern IntPtr CallNextHookEx(IntPtr hhk, int nCode, IntPtr wParam, IntPtr lParam);

        [DllImport("kernel32.dll", CharSet = CharSet.Auto, SetLastError = true)]
        public static extern IntPtr GetModuleHandle(string lpModuleName);

        [DllImport("user32.dll")]
        public static extern IntPtr GetForegroundWindow();

        [DllImport("user32.dll", SetLastError = true)]
        public static extern uint GetWindowThreadProcessId(IntPtr hWnd, out int lpdwProcessId);

        [DllImport("kernel32.dll", SetLastError = true)]
        public static extern bool QueryFullProcessImageName(IntPtr hProcess, int dwFlags, [Out]StringBuilder lpExeName, ref int lpdwSize);
<<<<<<< HEAD
=======

        [DllImport("user32.dll")]
        public static extern short GetKeyState(int nVirtKey);
>>>>>>> 6591af60
    }

    public delegate IntPtr LowLevelInputProc(int nCode, IntPtr wParam, IntPtr lParam);

    [StructLayout(LayoutKind.Sequential)]
    public struct KBINFO // Native name is KBDLLHOOKSTRUCT
    {
        public int vkCode;
        public int scanCode;
        public int flags;
        public uint time;
        public IntPtr dwExtraInfo;
    }

    [StructLayout(LayoutKind.Sequential)]
    public struct MSINFO // Native name is MSLLHOOKSTRUCT
    {
        public int x;
        public int y;
        public int mouseData;
        public int flags;
        public uint time;
        public IntPtr dwExtraInfo;
    }

    [StructLayout(LayoutKind.Sequential)]
    public struct RECT
    {
        public int x1; // x position of upper-left corner
        public int y1; // y position of upper-left corner
        public int x2; // x position of lower-right corner
        public int y2; // y position of lower-right corner
    }
}<|MERGE_RESOLUTION|>--- conflicted
+++ resolved
@@ -81,12 +81,9 @@
 
         [DllImport("kernel32.dll", SetLastError = true)]
         public static extern bool QueryFullProcessImageName(IntPtr hProcess, int dwFlags, [Out]StringBuilder lpExeName, ref int lpdwSize);
-<<<<<<< HEAD
-=======
 
         [DllImport("user32.dll")]
         public static extern short GetKeyState(int nVirtKey);
->>>>>>> 6591af60
     }
 
     public delegate IntPtr LowLevelInputProc(int nCode, IntPtr wParam, IntPtr lParam);
